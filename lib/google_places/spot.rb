--- conflicted
+++ resolved
@@ -4,24 +4,20 @@
   class Spot
     attr_accessor :lat, :lng, :name, :icon, :reference, :vicinity, :types, :id, :formatted_phone_number, :international_phone_number, :formatted_address, :address_components, :street_number, :street, :city, :region, :postal_code, :country, :rating, :url, :cid, :website, :reviews
 
-<<<<<<< HEAD
-    def self.list(lat, lng, api_key, sensor, options = {})
-      location = Location.new(lat, lng)
-=======
     # Search for Spots at the provided location
     #
     # @return [Array<Spot>]
     # @param [String,Integer] lat the latitude for the search
     # @param [String,Integer] lng the longitude for the search
     # @param [String] api_key the provided api key
+    # @param [Boolean] sensor
+    #   Indicates whether or not the Place request came from a device using a location sensor (e.g. a GPS) to determine the location sent in this request.
+    #   <b>Note that this is a mandatory parameter</b>
     # @param [Hash] options
     # @option options [Integer] :radius (200)
     #   Defines the distance (in meters) within which to return Place results.
     #   The maximum allowed radius is 50,000 meters.
     #   Note that radius must not be included if <b>:rankby</b> is specified
-    #   <b>Note that this is a mandatory parameter</b>
-    # @option options [Boolean] :sensor (false)
-    #   Indicates whether or not the Place request came from a device using a location sensor (e.g. a GPS) to determine the location sent in this request.
     #   <b>Note that this is a mandatory parameter</b>
     # @option options [String,Array] :types
     #   Restricts the results to Spots matching at least one of the specified types
@@ -45,8 +41,8 @@
     #
     # @see http://spreadsheets.google.com/pub?key=p9pdwsai2hDMsLkXsoM05KQ&gid=1 List of supported languages
     # @see https://developers.google.com/maps/documentation/places/supported_types List of supported types
-    def self.list(lat, lng, api_key, options = {})
->>>>>>> 4bab6b20
+    def self.list(lat, lng, api_key, sensor, options = {})
+      location = Location.new(lat, lng)
       radius = options.delete(:radius) || 200
       types  = options.delete(:types)
       name  = options.delete(:name)
@@ -80,18 +76,15 @@
       end.compact
     end
 
-<<<<<<< HEAD
-    def self.find(reference, api_key, sensor, options = {})
-=======
     # Search for a Spot with a reference key
     #
     # @return [Spot]
     # @param [String] reference the reference of the spot
     # @param [String] api_key the provided api key
+    # @param [Boolean] sensor
+    #   Indicates whether or not the Place request came from a device using a location sensor (e.g. a GPS) to determine the location sent in this request.
+    #   <b>Note that this is a mandatory parameter</b>
     # @param [Hash] options
-    # @option options [Boolean] :sensor (false)
-    #   Indicates whether or not the Place request came from a device using a location sensor (e.g. a GPS) to determine the location sent in this request.
-    #   <b>Note that this is a mandatory parameter</b>
     # @option options [String] :language
     #   The language code, indicating in which language the results should be returned, if possible.
     #
@@ -100,9 +93,7 @@
     # @option options [Object] :retry_options[:status] ([])
     # @option options [Integer] :retry_options[:max] (0) the maximum retries
     # @option options [Integer] :retry_options[:delay] (5) the delay between each retry in seconds
-    def self.find(reference, api_key, options = {})
-      sensor = options.delete(:sensor) || false
->>>>>>> 4bab6b20
+    def self.find(reference, api_key, sensor, options = {})
       language  = options.delete(:language)
       retry_options = options.delete(:retry_options) || {}
 
@@ -117,14 +108,14 @@
       self.new(response['result'])
     end
 
-<<<<<<< HEAD
-    def self.list_by_query(query, api_key, sensor, options = {})
-=======
     # Search for Spots with a query
     #
     # @return [Array<Spot>]
     # @param [String] query the query to search for
     # @param [String] api_key the provided api key
+    # @param [Boolean] sensor
+    #   Indicates whether or not the Place request came from a device using a location sensor (e.g. a GPS) to determine the location sent in this request.
+    #   <b>Note that this is a mandatory parameter</b>
     # @param [Hash] options
     # @option options [String,Integer] :lat
     #   the latitude for the search
@@ -135,9 +126,6 @@
     #   The maximum allowed radius is 50,000 meters.
     #   Note that radius must not be included if <b>:rankby</b> is specified
     #   <b>Note that this is a mandatory parameter</b>
-    # @option options [Boolean] :sensor (false)
-    #   Indicates whether or not the Place request came from a device using a location sensor (e.g. a GPS) to determine the location sent in this request.
-    #   <b>Note that this is a mandatory parameter</b>
     # @option options [String,Array] :types
     #   Restricts the results to Spots matching at least one of the specified types
     # @option options [String] :language
@@ -153,8 +141,7 @@
     #
     # @see http://spreadsheets.google.com/pub?key=p9pdwsai2hDMsLkXsoM05KQ&gid=1 List of supported languages
     # @see https://developers.google.com/maps/documentation/places/supported_types List of supported types
-    def self.list_by_query(query, api_key, options)
->>>>>>> 4bab6b20
+    def self.list_by_query(query, api_key, sensor, options = {})
       if options.has_key?(:lat) && options.has_key?(:lng)
         with_location = true
       else
