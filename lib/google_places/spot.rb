--- conflicted
+++ resolved
@@ -4,7 +4,6 @@
   class Spot
     attr_accessor :lat, :lng, :name, :icon, :reference, :vicinity, :types, :id, :formatted_phone_number, :international_phone_number, :formatted_address, :address_components, :street_number, :street, :city, :region, :postal_code, :country, :rating, :url, :cid, :website, :reviews
 
-<<<<<<< HEAD
     # Search for Spots at the provided location
     #
     # @return [Array<Spot>]
@@ -15,11 +14,20 @@
     #   Indicates whether or not the Place request came from a device using a location sensor (e.g. a GPS) to determine the location sent in this request.
     #   <b>Note that this is a mandatory parameter</b>
     # @param [Hash] options
-    # @option options [Integer] :radius (200)
+    # @option options [Integer] :radius (1000)
     #   Defines the distance (in meters) within which to return Place results.
     #   The maximum allowed radius is 50,000 meters.
-    #   Note that radius must not be included if <b>:rankby</b> is specified
-    #   <b>Note that this is a mandatory parameter</b>
+    #   Note that radius must not be included if :rankby => 'distance' (described below) is specified.
+    #   <b>Note that this is a mandatory parameter</b>
+    # @option options [String] :rankby
+    #   Specifies the order in which results are listed. Possible values are:
+    #   - prominence (default). This option sorts results based on their importance.
+    #     Ranking will favor prominent places within the specified area.
+    #     Prominence can be affected by a Place's ranking in Google's index,
+    #     the number of check-ins from your application, global popularity, and other factors.
+    #   - distance. This option sorts results in ascending order by their distance from the specified location.
+    #     Ranking results by distance will set a fixed search radius of 50km.
+    #     One or more of keyword, name, or types is required.                                                                                                                                                                                                                                                                                       distance. This option sorts results in ascending order by their distance from the specified location. Ranking results by distance will set a fixed search radius of 50km. One or more of keyword, name, or types is required.
     # @option options [String,Array] :types
     #   Restricts the results to Spots matching at least one of the specified types
     # @option options [String] :name
@@ -44,13 +52,8 @@
     # @see https://developers.google.com/maps/documentation/places/supported_types List of supported types
     def self.list(lat, lng, api_key, sensor, options = {})
       location = Location.new(lat, lng)
-      radius = options.delete(:radius) || 200
-=======
-    def self.list(lat, lng, api_key, options = {})
       rankby = options.delete(:rankby)
       radius = options.delete(:radius) || 1000 if rankby.nil?
-      sensor = options.delete(:sensor) || false
->>>>>>> d5c075aa
       types  = options.delete(:types)
       name  = options.delete(:name)
       keyword = options.delete(:keyword)
@@ -90,7 +93,8 @@
     # @param [String] reference the reference of the spot
     # @param [String] api_key the provided api key
     # @param [Boolean] sensor
-    #   Indicates whether or not the Place request came from a device using a location sensor (e.g. a GPS) to determine the location sent in this request.
+    #   Indicates whether or not the Place request came from a device using a location sensor (e.g. a GPS)
+    #   to determine the location sent in this request.
     #   <b>Note that this is a mandatory parameter</b>
     # @param [Hash] options
     # @option options [String] :language
@@ -122,18 +126,28 @@
     # @param [String] query the query to search for
     # @param [String] api_key the provided api key
     # @param [Boolean] sensor
-    #   Indicates whether or not the Place request came from a device using a location sensor (e.g. a GPS) to determine the location sent in this request.
+    #   Indicates whether or not the Place request came from a device using a location sensor (e.g. a GPS)
+    #   to determine the location sent in this request.
     #   <b>Note that this is a mandatory parameter</b>
     # @param [Hash] options
     # @option options [String,Integer] :lat
     #   the latitude for the search
     # @option options [String,Integer] :lng
     #   the longitude for the search
-    # @option options [Integer] :radius (200)
+    # @option options [Integer] :radius (1000)
     #   Defines the distance (in meters) within which to return Place results.
     #   The maximum allowed radius is 50,000 meters.
-    #   Note that radius must not be included if <b>:rankby</b> is specified
-    #   <b>Note that this is a mandatory parameter</b>
+    #   Note that radius must not be included if :rankby => 'distance' (described below) is specified.
+    #   <b>Note that this is a mandatory parameter</b>
+    # @option options [String] :rankby
+    #   Specifies the order in which results are listed. Possible values are:
+    #   - prominence (default). This option sorts results based on their importance.
+    #     Ranking will favor prominent places within the specified area.
+    #     Prominence can be affected by a Place's ranking in Google's index,
+    #     the number of check-ins from your application, global popularity, and other factors.
+    #   - distance. This option sorts results in ascending order by their distance from the specified location.
+    #     Ranking results by distance will set a fixed search radius of 50km.
+    #     One or more of keyword, name, or types is required.
     # @option options [String,Array] :types
     #   Restricts the results to Spots matching at least one of the specified types
     # @option options [String] :language
