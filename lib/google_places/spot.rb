require 'open-uri'

module GooglePlaces
  class Spot
    attr_accessor :reference

    def self.list(lat, lng, api_key, options = {})
      radius = options.delete(:radius) || 200
      sensor = options.delete(:sensor) || false
      types  = options.delete(:types)
      name  = options.delete(:name)
      language  = options.delete(:language)
      location = Location.new(lat, lng)
      exclude = options.delete(:exclude) || []

      exclude = [exclude] unless exclude.is_a?(Array)

      options = {
        :location => location.format,
        :radius => radius,
        :sensor => sensor,
        :key => api_key,
        :name => name,
        :language => language
      }

      # Accept Types as a string or array
      if types
        types = (types.is_a?(Array) ? types.join('|') : types)
        options.merge!(:types => types)
      end

      response = Request.spots(options)
      response['results'].map do |result|
        self.new(result, api_key) if (result['types'] & exclude) == []
      end.compact
    end

    def self.find(reference, api_key, options = {})
      sensor = options.delete(:sensor) || false
      language  = options.delete(:language)

      response = Request.spot(
        :reference => reference,
        :sensor => sensor,
        :key => api_key,
        :language => language
      )

      self.new(response['result'], api_key)
    end

    def initialize(json_result_object, api_key)
      set_class_vars(json_result_object)
      @api_key                = api_key
    end
    
    def set_class_vars(json_result_object)
      @reference              = json_result_object['reference']
      @vicinity               = json_result_object['vicinity']
      @lat                    = json_result_object['geometry']['location']['lat']
      @lng                    = json_result_object['geometry']['location']['lng']
      @name                   = json_result_object['name']
      @icon                   = json_result_object['icon']
      @types                  = json_result_object['types']
      @id                     = json_result_object['id']
      @formatted_phone_number = json_result_object['formatted_phone_number']
      @formatted_address      = json_result_object['formatted_address']
      @address_components     = json_result_object['address_components']
      @rating                 = json_result_object['rating']
      @url                    = json_result_object['url']
<<<<<<< HEAD
    end
    
    def refresh
      response = Request.spot(
        :reference => @reference,
        :sensor => false,
        :key => @api_key
      )
      
      set_class_vars(response['result'])
      @refreshed = true
    end
    
    def closed?
      web_url = self.url
      if @closed.nil?
        @closed = open(web_url).read.include?('place is permanently closed')
      end
      @closed
    end 
    
    ['lat', 'lng', 'vicinity', 'name', 'icon', 'types', 'id', 'formatted_phone_number', 'formatted_address', 'address_components', 'rating', 'url'].each do |local_method|
      class_eval %Q&
        def #{local_method}
          if @#{local_method}.nil? and !@refreshed
            refresh
          end
          @#{local_method}
        end
      &
=======
      @cid                    = !json_result_object['url'].blank? ? json_result_object['url'].match(/cid=(\d+)/)[1].to_i : nil
>>>>>>> 7fff1870
    end

  end
end<|MERGE_RESOLUTION|>--- conflicted
+++ resolved
@@ -69,7 +69,7 @@
       @address_components     = json_result_object['address_components']
       @rating                 = json_result_object['rating']
       @url                    = json_result_object['url']
-<<<<<<< HEAD
+      @cid                    = !json_result_object['url'].blank? ? json_result_object['url'].match(/cid=(\d+)/)[1].to_i : nil
     end
     
     def refresh
@@ -100,9 +100,6 @@
           @#{local_method}
         end
       &
-=======
-      @cid                    = !json_result_object['url'].blank? ? json_result_object['url'].match(/cid=(\d+)/)[1].to_i : nil
->>>>>>> 7fff1870
     end
 
   end
