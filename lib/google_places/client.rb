--- conflicted
+++ resolved
@@ -7,9 +7,6 @@
     attr_reader :options
     attr_reader :sensor
 
-<<<<<<< HEAD
-    def initialize(api_key, sensor = false, options = {})
-=======
     # Creates a new Client instance which proxies the requests to the certain classes
     #
     # @param [String] api_key The api key to use for the requests
@@ -46,8 +43,7 @@
     #
     # @see http://spreadsheets.google.com/pub?key=p9pdwsai2hDMsLkXsoM05KQ&gid=1 List of supported languages
     # @see https://developers.google.com/maps/documentation/places/supported_types List of supported types
-    def initialize(api_key, options = {})
->>>>>>> 4bab6b20
+    def initialize(api_key, sensor = false, options = {})
       @api_key = api_key
       @sensor = sensor
       @options = options
